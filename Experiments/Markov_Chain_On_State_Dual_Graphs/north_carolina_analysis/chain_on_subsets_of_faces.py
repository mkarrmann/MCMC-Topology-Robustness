## This script will perform a markov chain on the  subset faces of the north carolina graph, picking a face UAR and sierpinskifying or de-sierpinskifying it, then running gerrychain on the graph, recording central seat tendencies.
# the output of the chain is stored in north_carolina/plots in a pickled object.
import facefinder
import numpy as np
import pandas as pd
import random
import pickle
import csv
import copy
import tqdm
import statistics
import math
import gerrychain
import networkx
import matplotlib as mpl
import matplotlib.pyplot as plt
import networkx as nx
import os
import json
from functools import partial
from gerrychain.tree import bipartition_tree as bpt
from gerrychain import Graph, MarkovChain
from gerrychain import accept
from gerrychain.constraints import (Validator, single_flip_contiguous,
                                    within_percent_of_ideal_population, UpperBound)
from gerrychain.proposals import propose_random_flip, propose_chunk_flip
from gerrychain.accept import always_accept
from gerrychain.updaters import Election, Tally, cut_edges
from gerrychain import GeographicPartition
from gerrychain.partition import Partition
from gerrychain.proposals import recom
from gerrychain.metrics import mean_median, efficiency_gap
from gerrychain.tree import recursive_tree_part, bipartition_tree_random, PopulatedGraph, contract_leaves_until_balanced_or_none, find_balanced_edge_cuts
from collections import defaultdict

def face_sierpinski_mesh(graph, special_faces):
    """'Sierpinskifies' certain faces of the graph by adding nodes and edges to
    certain faces.

    Args:
        partition (Gerrychain Partition): partition object which contain assignment
        and whose graph will have edges and nodes added to
        special_faces (list): list of faces that we want to add node/edges to

    Raises:
        RuntimeError if SIERPINSKI_POP_STYLE of config file is neither 'uniform'
        nor 'zero'
    """

    # Get maximum node label.
    label = max(list(graph.nodes()))
    # Assign each node to its district in partition
    #for node in graph.nodes():
    #    graph.nodes[node][config['ASSIGN_COL']] = partition.assignment[node]

    for face in special_faces:
        neighbors = [] #  Neighbors of face
        locationCount = np.array([0,0]).astype("float64")
        # For each face, add to neighbor_list and add to location count
        for vertex in face:
            neighbors.append(vertex)
            locationCount += np.array(graph.nodes[vertex]["pos"]).astype("float64")
        # Save the average of each of the face's positions
        facePosition = locationCount / len(face)

        # In order, store relative position of each vertex to the position of the face
        locations = [graph.nodes[vertex]['pos'] - facePosition for vertex in face]
        # Sort neighbors according to each node's angle with the center of the face
        angles = [float(np.arctan2(x[0], x[1])) for x in locations]
        neighbors.sort(key=dict(zip(neighbors, angles)).get)

        newNodes = []
        newEdges = []
        # For each consecutive pair of nodes, remove their edge, create a new
        # node at their average position, and connect edge node to the new node:
        for vertex, next_vertex in zip(neighbors, neighbors[1:] + [neighbors[0]]):
            label += 1
            # Add new node to graph with corresponding label at the average position
            # of vertex and next_vertex, and with 0 population and 0 votes
            graph.add_node(label)
            avgPos = (np.array(graph.nodes[vertex]['pos']) +
                      np.array(graph.nodes[next_vertex]['pos'])) / 2
            graph.nodes[label]['pos'] = avgPos
            graph.nodes[label][config['X_POSITION']] = avgPos[0]
            graph.nodes[label][config['Y_POSITION']] = avgPos[1]
            graph.nodes[label][config['POP_COL']] = 0
            graph.nodes[label][config['PARTY_A_COL']] = 0
            graph.nodes[label][config['PARTY_B_COL']] = 0

            # For each new node, 'move' a third of the population, Party A votes,
            # and Party B votes from its two adjacent nodes which previously exists
            # to itself (so that each previously existing node equally shares
            # its statistics with the two new nodes adjacent to it)
            if config['SIERPINSKI_POP_STYLE'] == 'uniform':
                for vert in [vertex, next_vertex]:
                    for keyword, orig_keyword in zip(['POP_COL', 'PARTY_A_COL', 'PARTY_B_COL'],
                                                     ['orig_pop', 'orig_A', 'orig_B']):
                        # Save original values if not done already
                        if orig_keyword not in graph.nodes[vert]:
                            graph.nodes[vert][orig_keyword] = graph.nodes[vert][config[keyword]]

                        # Increment values of new node and decrement values of old nodes
                        # by the appropriate amount.
                        graph.nodes[label][config[keyword]] += graph.nodes[vert][orig_keyword] // 3
                        graph.nodes[vert][config[keyword]] -= graph.nodes[vert][orig_keyword] // 3

                # Assign new node to same district as neighbor. Note that intended
                # behavior is that special_faces do not correspond to cut edges,
                # and therefore both vertex and next_vertex will be of the same
                # district.
                graph.nodes[label][config['ASSIGN_COL']] = graph.nodes[vertex][config['ASSIGN_COL']]
             # Choose a random adjacent node, assign the new node to the same partition,
            # and move half of its votes and population to said node
            elif config['SIERPINSKI_POP_STYLE'] == 'random':
                chosenNode = random.choice([graph.nodes[vertex], graph.nodes[next_vertex]])
                graph.nodes[label][config['ASSIGN_COL']] = chosenNode[config['ASSIGN_COL']]
                for keyword in ['POP_COL', 'PARTY_A_COL', 'PARTY_B_COL']:
                    graph.nodes[label][config[keyword]] += chosenNode[config[keyword]] // 2
                    chosenNode[config[keyword]] -= chosenNode[config[keyword]] // 2
            # Set the population and votes of the new nodes to zero. Do not change
            # previously existing nodes. Assign to random neighbor.
            elif config['SIERPINSKI_POP_STYLE'] == 'zero':
                graph.nodes[label][config['ASSIGN_COL']] =\
                random.choice([graph.nodes[vertex][config['ASSIGN_COL']],
                               graph.nodes[next_vertex][config['ASSIGN_COL']]]
                             )
            else:
                raise RuntimeError('SIERPINSKI_POP_STYLE must be "uniform" or "zero"')

            # Remove edge between consecutive nodes if it exists
            if graph.has_edge(vertex, next_vertex):
                graph.remove_edge(vertex, next_vertex)

            # Add edge between both of the original nodes and the new node
            graph.add_edge(vertex, label)
            newEdges.append((vertex, label))
            graph.add_edge(label, next_vertex)
            newEdges.append((label, next_vertex))
            # Add node to connections
            newNodes.append(label)

        # Add an edge between each consecutive new node
        for vertex in range(len(newNodes)):
            graph.add_edge(newNodes[vertex], newNodes[(vertex+1) % len(newNodes)])
            newEdges.append((newNodes[vertex], newNodes[(vertex+1) % len(newNodes)]))
        # For each new edge of the face, set sibilings to be the tuple of all
        # new edges
        siblings = tuple(newEdges)
        for edge in newEdges:
            graph.edges[edge]['siblings'] = siblings
def add_edge_proposal(graph, special_faces):
    """Takes set of 4 edge faces, and adds an edge.

    Args:
        graph (Gerrychain Graph): graph in JSON file following cleaning
        special_faces (List): list of four sided faces
    """
    for face in special_faces:
        for vertex in face:
            for itr_vertex in face:
                if ((not graph.has_edge(vertex, itr_vertex)) and (not graph.has_edge(itr_vertex, vertex)) and vertex != vertex):
                    graph.add_edge(vertex, itr_vertex)
                    break


def preprocessing(path_to_json, output_directory):
    """Takes file path to JSON graph, and returns the appropriate

    Args:
        path_to_json ([String]): path to graph in JSON format
        output_directory: path of directory to save output in 
    Returns:
        graph (Gerrychain Graph): graph in JSON file following cleaning
        dual (Gerrychain Graph): planar dual of graph
    """
    graph = Graph.from_json(path_to_json)
    # For each node in graph, set 'pos' keyword to position
    for node in graph.nodes():
        graph.nodes[node]['pos'] = (graph.nodes[node][config['X_POSITION']],
                                    graph.nodes[node][config['Y_POSITION']])

    save_fig(graph, output_directory + '/UnderlyingGraph.png', config['WIDTH'])
    #restricted planar dual does not include unbounded face
    dual = facefinder.restricted_planar_dual(graph)

    return graph, dual


def save_fig(graph, path, size):
    """Saves graph to file in desired formed

    Args:
        graph (Gerrychain Graph): graph to be saved
        path (String): path to file location
        size (int): width of image
    """
    plt.figure()
    nx.draw(graph, pos=nx.get_node_attributes(graph, 'pos'), node_size=1    , width=size, cmap=plt.get_cmap('jet'))
    # Gets format from end of filename
    plt.savefig(path, format=path.split('.')[-1])
    plt.close()

def main():
    """ Contains majority of expermiment. Runs a markov chain on the state dual graph, determining how the distribution is affected to changes in the
     state dual graph.
     Raises:
        RuntimeError if PROPOSAL_TYPE of config file is neither 'sierpinski'
        nor 'convex'
    """
    output_directory = createDirectory(config)
    epsilon = config["epsilon"]
    k = config["NUM_DISTRICTS"]
    updaters = {'population': Tally('population'),
                            'cut_edges': cut_edges,
                            }
    graph, dual = preprocessing(config["INPUT_GRAPH_FILENAME"], output_directory)
    ideal_population= sum( graph.nodes[x]["population"] for x in graph.nodes())/k
    faces = graph.graph["faces"]
    faces = list(faces)
    square_faces = [face for face in faces if len(face) == 4]
    totpop = 0
    for node in graph.nodes():
        totpop += int(graph.nodes[node]['population'])
    #length of chain
    steps = config["CHAIN_STEPS"]

    #length of each gerrychain step
    gerrychain_steps = config["GERRYCHAIN_STEPS"]
    #faces that are currently modified. Code maintains list of modified faces, and at each step selects a face. if face is already in list,
    #the face is un-modified, and if it is not, the face is modified by the specified proposal type.
    special_faces = set( [ face for face in square_faces if np.random.uniform(0,1) < .5 ] )
    chain_output = defaultdict(list)
    #start with small score to move in right direction
    print("Choosing", math.floor(len(faces) * config['PERCENT_FACES']), "faces of the dual graph at each step")
    max_score = -math.inf
    #this is the main markov chain
    for i in tqdm.tqdm(range(1,steps+1), ncols = 100, desc="Chain Progress"):
        special_faces_proposal = copy.deepcopy(special_faces)
        proposal_graph = copy.deepcopy(graph)
        if (config["PROPOSAL_TYPE"] == "sierpinski"):
            for i in range(math.floor(len(faces) * config['PERCENT_FACES'])):
                face = random.choice(faces)
                ##Makes the Markov chain lazy -- this just makes the chain aperiodic.
                if random.random() > .5:
                    if not (face in special_faces_proposal):
                        special_faces_proposal.append(face)
                    else:
                        special_faces_proposal.remove(face)
            face_sierpinski_mesh(proposal_graph, special_faces_proposal)
        elif(config["PROPOSAL_TYPE"] == "add_edge"):
            for j in range(math.floor(len(square_faces) * config['PERCENT_FACES'])):
                face = random.choice(square_faces)
                ##Makes the Markov chain lazy -- this just makes the chain aperiodic.
                if random.random() > .5:
                    if not (face in special_faces_proposal):
                        special_faces_proposal.add(face)
                    else:
                        special_faces_proposal.remove(face)
            add_edge_proposal(proposal_graph, special_faces_proposal)
        else:
            raise RuntimeError('PROPOSAL TYPE must be "sierpinski" or "convex"')

        initial_partition = Partition(proposal_graph, assignment=config['ASSIGN_COL'], updaters=updaters)


        # Sets up Markov chain
        popbound = within_percent_of_ideal_population(initial_partition, epsilon)
        tree_proposal = partial(recom, pop_col=config['POP_COL'], pop_target=ideal_population, epsilon=epsilon,
                                    node_repeats=1)


        #make new function -- this computes the energy of the current map
        exp_chain = MarkovChain(tree_proposal, Validator([popbound]), accept=accept.always_accept,
                                initial_state=initial_partition, total_steps=gerrychain_steps)
        seats_won_for_republicans = []
        seats_won_for_democrats = []
        for part in exp_chain:
            rep_seats_won = 0
            dem_seats_won = 0
            for j in range(k):
                rep_votes = 0
                dem_votes = 0
                for n in graph.nodes():
                    if part.assignment[n] == j:
                        rep_votes += graph.nodes[n]["EL16G_PR_R"]
                        dem_votes += graph.nodes[n]["EL16G_PR_D"]
                total_seats_dem = int(dem_votes > rep_votes)
                total_seats_rep = int(rep_votes > dem_votes)
                rep_seats_won += total_seats_rep
                dem_seats_won += total_seats_dem
            seats_won_for_republicans.append(rep_seats_won)
            seats_won_for_democrats.append(dem_seats_won)

        seat_score  = statistics.mean(seats_won_for_republicans)

        #implement modified mattingly simulated annealing scheme, from evaluating partisan gerrymandering in wisconsin
        if i <= math.floor(steps * .67):
            beta = i / math.floor(steps * .67)
        else:
            beta = (i / math.floor(steps * .67)) * 100
        temperature = 1 / (beta)


        weight_seats = 1
        weight_flips = -.2
        config['PERCENT_FACES'] = config['PERCENT_FACES']
        flip_score = len(special_faces) # This is the number of edges being swapped

        score = weight_seats * seat_score + weight_flips * flip_score

        ##This is the acceptance step of the Metropolis-Hasting's algorithm. Specifically, rand < min(1, P(x')/P(x)), where P is the energy and x' is proposed state
        #if the acceptance criteria is met or if it is the first step of the chain
<<<<<<< HEAD
        def accept_state():
            """ Accept the next state of the meta-chain and update the chain output with the proposed changes. 
                To track any new information during the chain add a key to the dictionary and append the desired information.
                """
=======
        def update_outputs():
>>>>>>> 99887c40
            chain_output['dem_seat_data'].append(seats_won_for_democrats)
            chain_output['rep_seat_data'].append(seats_won_for_republicans)
            chain_output['score'].append(score)
            chain_output['seat_score'].append(seat_score)
            chain_output['flip_score'].append(flip_score)

<<<<<<< HEAD
        def reject_state():
            """ Reject the next state of the meta-chain and propogate the current state of the meta-chain
                """
=======
        def propagate_outputs():
>>>>>>> 99887c40
            for key in chain_output.keys():
                chain_output[key].append(chain_output[key][-1])

        if i == 1:
<<<<<<< HEAD
            #initial state, juct accept to start the chain
            accept_state()
=======
            update_outputs()
>>>>>>> 99887c40
            special_faces = copy.deepcopy(special_faces_proposal)
        #this is the simplified form of the acceptance criteria, for intuitive purposes
        #exp((1/temperature) ( proposal_score - previous_score))
        elif np.random.uniform(0,1) < (math.exp(score) / math.exp(chain_output['score'][-1]))**(1/temperature):
<<<<<<< HEAD
            #accept changes
            accept_state()
=======
            update_outputs()

>>>>>>> 99887c40
            special_faces = copy.deepcopy(special_faces_proposal)
        else:
            #reject changes
            reject_state()

        #if score is highest seen, save map.
        if score > max_score:
            #todo: all graph coloring for graph changes that produced this score
<<<<<<< HEAD
            nx.write_gpickle(proposal_graph, "obj/graphs/"+str(score)+'sc_'+str(config['CHAIN_STEPS'])+'mcs_'+ str(config["GERRYCHAIN_STEPS"])+ "gcs_" +
                config['PROPOSAL_TYPE']+'_'+ str(len(special_faces)), pickle.HIGHEST_PROTOCOL)
            save_obj(special_faces, 'north_carolina_highest_fouce')
=======
            nx.write_gpickle(proposal_graph, output_directory + '/' +  "max_score", pickle.HIGHEST_PROTOCOL)
            f= open(output_directory + "/max_score_data.txt","w+")
            f.write("maximum score: " + str(score) + "\n" + "edges changed: " + str(len(special_faces)) + "\n" + "Seat Score: " + str(seat_score))
            save_obj(special_faces, output_directory + '/', "special_faces")
>>>>>>> 99887c40
            max_score = score

    plt.plot(range(len(chain_output['score'])), chain_output['score'])
    plt.xlabel("Meta-Chain Step")
    plt.ylabel("Score")
    plot_name = output_directory + '/' + 'score'+ '.png'
    plt.savefig(plot_name)

    ## Todo: Add scatter plot of the seat_score and flip_score here.


    save_obj(chain_output, output_directory, "chain_output")
def createDirectory(config):
    """Creates experiment directory to track experiment configuration information and output.
    Written by Matt Karramann.
    Args:
        config file for experiment 
    """
    num = 0
    suffix = lambda x: f'-{x}' if x != 0 else ''
    while os.path.exists(config['EXPERIMENT_NAME'] + suffix(num)):
        num += 1
    os.makedirs(config['EXPERIMENT_NAME'] + suffix(num))
    metadataFile = os.path.join(config['EXPERIMENT_NAME'] + suffix(num), config['METADATA_FILE'])
    with open(metadataFile, 'w') as metaFile:
        json.dump(config, metaFile, indent=2)
    return config['EXPERIMENT_NAME'] + suffix(num)

def save_obj(obj, output_directory, name):
    with open(output_directory + '/' + name + '.pkl', 'wb') as f:
        pickle.dump(obj, f, pickle.HIGHEST_PROTOCOL)
if __name__ ==  '__main__':
    global config
    config = {
        "INPUT_GRAPH_FILENAME" : "./jsons/NC.json",
        "X_POSITION" : "C_X",
        "Y_POSITION" : "C_Y",
        'PARTY_A_COL': "EL16G_PR_R",
        'PARTY_B_COL': "EL16G_PR_D",
        "UNDERLYING_GRAPH_FILE" : "./plots/UnderlyingGraph.png",
        "WIDTH" : 1,
        "ASSIGN_COL" : "part",
        "POP_COL" : "population",
        'SIERPINSKI_POP_STYLE': 'random',
        'GERRYCHAIN_STEPS' : 15,
        'CHAIN_STEPS' : 25,
        "NUM_DISTRICTS": 13,
        'STATE_NAME': 'north_carolina',
        'PERCENT_FACES': .05,
        'PROPOSAL_TYPE': "add_edge",
        'epsilon': .01, 
        "EXPERIMENT_NAME" : 'experiments/north_carolina/edge_proposal',
        'METADATA_FILE' : "experiment_data"
    }
    # Seanna: so in here the number of districts is 12 (maybe we want to revise it?)
    main()<|MERGE_RESOLUTION|>--- conflicted
+++ resolved
@@ -310,48 +310,39 @@
 
         ##This is the acceptance step of the Metropolis-Hasting's algorithm. Specifically, rand < min(1, P(x')/P(x)), where P is the energy and x' is proposed state
         #if the acceptance criteria is met or if it is the first step of the chain
-<<<<<<< HEAD
+
         def accept_state():
             """ Accept the next state of the meta-chain and update the chain output with the proposed changes. 
                 To track any new information during the chain add a key to the dictionary and append the desired information.
                 """
-=======
+
         def update_outputs():
->>>>>>> 99887c40
+
             chain_output['dem_seat_data'].append(seats_won_for_democrats)
             chain_output['rep_seat_data'].append(seats_won_for_republicans)
             chain_output['score'].append(score)
             chain_output['seat_score'].append(seat_score)
             chain_output['flip_score'].append(flip_score)
 
-<<<<<<< HEAD
+
         def reject_state():
             """ Reject the next state of the meta-chain and propogate the current state of the meta-chain
                 """
-=======
         def propagate_outputs():
->>>>>>> 99887c40
             for key in chain_output.keys():
                 chain_output[key].append(chain_output[key][-1])
 
         if i == 1:
-<<<<<<< HEAD
             #initial state, juct accept to start the chain
             accept_state()
-=======
             update_outputs()
->>>>>>> 99887c40
             special_faces = copy.deepcopy(special_faces_proposal)
         #this is the simplified form of the acceptance criteria, for intuitive purposes
         #exp((1/temperature) ( proposal_score - previous_score))
         elif np.random.uniform(0,1) < (math.exp(score) / math.exp(chain_output['score'][-1]))**(1/temperature):
-<<<<<<< HEAD
             #accept changes
             accept_state()
-=======
             update_outputs()
-
->>>>>>> 99887c40
             special_faces = copy.deepcopy(special_faces_proposal)
         else:
             #reject changes
@@ -360,16 +351,13 @@
         #if score is highest seen, save map.
         if score > max_score:
             #todo: all graph coloring for graph changes that produced this score
-<<<<<<< HEAD
             nx.write_gpickle(proposal_graph, "obj/graphs/"+str(score)+'sc_'+str(config['CHAIN_STEPS'])+'mcs_'+ str(config["GERRYCHAIN_STEPS"])+ "gcs_" +
                 config['PROPOSAL_TYPE']+'_'+ str(len(special_faces)), pickle.HIGHEST_PROTOCOL)
             save_obj(special_faces, 'north_carolina_highest_fouce')
-=======
             nx.write_gpickle(proposal_graph, output_directory + '/' +  "max_score", pickle.HIGHEST_PROTOCOL)
             f= open(output_directory + "/max_score_data.txt","w+")
             f.write("maximum score: " + str(score) + "\n" + "edges changed: " + str(len(special_faces)) + "\n" + "Seat Score: " + str(seat_score))
             save_obj(special_faces, output_directory + '/', "special_faces")
->>>>>>> 99887c40
             max_score = score
 
     plt.plot(range(len(chain_output['score'])), chain_output['score'])
